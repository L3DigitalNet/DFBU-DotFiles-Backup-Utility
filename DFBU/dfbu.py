--- conflicted
+++ resolved
@@ -555,16 +555,8 @@
         if hostname_subdir:
             dest_path = dest_path / gethostname()
         if date_subdir:
-<<<<<<< HEAD
-            dest_parts.append(Path(time.strftime("%Y-%m-%d")))
-        dest_parts.extend([Path(prefix), src_relative])
-
-        # Use efficient path construction
-        return Path(*dest_parts)
-=======
             dest_path = dest_path / time.strftime("%Y-%m-%d")
         return dest_path / prefix / src_relative
->>>>>>> 670b15b2
 
 
 class ConfigValidator:
@@ -892,7 +884,7 @@
 
         # Gather all files in directory tree recursively
         files: list[Path] = [
-            file for file in dotfile.src_path.rglob("*") if file.is_file()
+            Path(file) for file in dotfile.src_path.rglob("*") if file.is_file()
         ]
 
         # Process each file in the directory
@@ -960,16 +952,10 @@
             archive_base_dest_path: Base destination path for archives
             dry_run: Whether to simulate operations
         """
-<<<<<<< HEAD
-        # Generate timestamped archive filename with microseconds for uniqueness
-        timestamp = datetime.now().strftime("%Y-%m-%d_%H-%M-%S-%f")
-        archive_name: str = f"dotfiles-{timestamp}.tar.gz"
-=======
         # Generate timestamped archive filename for uniqueness
         archive_name: str = (
             "dotfiles-" + datetime.now(UTC).strftime("%Y-%m-%d_%H-%M-%S") + ".tar.gz"
         )
->>>>>>> 670b15b2
         archive_path: Path = archive_base_dest_path / archive_name
 
         # Create archive base directory if it doesn't exist
@@ -1388,14 +1374,7 @@
     return [file for file in src_dir.rglob("*") if file.is_file()]
 
 
-<<<<<<< HEAD
-
-def create_dest_restore_paths(
-    src_files: list[Path],
-) -> list[Path | None]:
-=======
 def create_dest_restore_paths(src_files: list[Path]) -> list[Path]:
->>>>>>> 670b15b2
     """
     Create destination restore paths by reconstructing original paths from
     backup structure.
@@ -1407,10 +1386,9 @@
         src_files: list of source file paths from backup directory
 
     Returns:
-        list of destination file paths where files should be restored,
-        or None for files that couldn't be processed
-    """
-    full_paths: list[Path | None] = []
+        list of destination file paths where files should be restored
+    """
+    full_paths: list[Path] = []
     hostname: str = gethostname()
 
     # Process each source file to reconstruct original destination path
@@ -1424,43 +1402,16 @@
                 f"{RED}Error:{RESET} Could not find hostname directory "
                 f"'{hostname}' in path: {DEFAULT.underline}{src_path}{RESET}"
             )
-            # Add None as placeholder to maintain list alignment
-            full_paths.append(None)
             continue
 
         # Reconstruct destination path based on home or root directory location
         if "home" in r_host.parts:
-            try:
-                # Extract path after home directory marker and build full home path
-                home_index: int = r_host.parts.index("home")
-                r_home: Path = Path(*r_host.parts[home_index + 1 :])
-                full_path: Path = Path.home() / r_home
-                full_paths.append(full_path)
-            except (ValueError, IndexError):
-                print(
-                    f"{RED}Error:{RESET} Invalid home directory structure in: "
-                    f"{DEFAULT.underline}{src_path}{RESET}"
-                )
-                full_paths.append(None)
+            # Extract path after home directory marker and build full home path
+            home_index: int = r_host.parts.index("home")
+            r_home: Path = Path(*r_host.parts[home_index + 1 :])
+            full_path: Path = Path.home() / r_home
+            full_paths.append(full_path)
         elif "root" in r_host.parts:
-<<<<<<< HEAD
-            try:
-                # Extract path after root directory marker and build full absolute path
-                root_index: int = r_host.parts.index("root")
-                r_root: Path = Path(*r_host.parts[root_index + 1 :])
-                full_path: Path = Path("/") / r_root
-                full_paths.append(full_path)
-            except (ValueError, IndexError):
-                print(
-                    f"{RED}Error:{RESET} Invalid root directory structure in: "
-                    f"{DEFAULT.underline}{src_path}{RESET}"
-                )
-                full_paths.append(None)
-        else:
-            print(
-                f"{RED}Error:{RESET} Could not determine if file is from "
-                f"home or root directory:\n  {DEFAULT.underline}{src_path}{RESET}"
-=======
             # Extract path after root directory marker and build absolute path
             root_index: int = r_host.parts.index("root")
             r_root: Path = Path(*r_host.parts[root_index + 1 :])
@@ -1471,9 +1422,8 @@
                 f"{RED}Error:{RESET} Could not determine if file is from "
                 f"home or root directory:\n  "
                 f"{DEFAULT.underline}{src_path}{RESET}"
->>>>>>> 670b15b2
             )
-            full_paths.append(None)
+            continue
 
     return full_paths
 
@@ -1516,16 +1466,13 @@
             )
 
 
-def main() -> int:
+def main() -> None:
     """
     Main entry point for DFBU application with dual-mode workflow.
 
     Orchestrates complete backup or restore workflow including mode selection,
     configuration loading, user confirmation, and operation execution. Handles
     both mirror and archive backup modes as well as interactive restore.
-
-    Returns:
-        Exit code: 0 for success, 1 for error
     """
     print(f"{BLUE.bold}Dotfiles Backup Utility (DFBU){RESET} ver. {__version__}\n")
 
@@ -1591,22 +1538,7 @@
         src_files: list[Path] = create_src_file_list(src_dir)
 
         # Map source files to their original destination paths
-        dest_paths_with_none: list[Path | None] = create_dest_restore_paths(src_files)
-
-        # Filter out files that couldn't be processed and align lists
-        valid_pairs = [
-            (src, dest)
-            for src, dest in zip(src_files, dest_paths_with_none, strict=True)
-            if dest is not None
-        ]
-
-        if not valid_pairs:
-            print(f"{RED}Error:{RESET} No valid files could be restored.")
-            return 1
-
-        valid_src_files, valid_dest_paths = zip(*valid_pairs, strict=True)
-        src_files = list(valid_src_files)
-        dest_paths = list(valid_dest_paths)
+        dest_paths: list[Path] = create_dest_restore_paths(src_files)
 
         # Display summary of proposed restore operations
         CLIHandler.display_restore_summary(src_files, dest_paths)
@@ -1615,14 +1547,4 @@
         if CLIHandler.confirm_action("Proceed with restore? (y/n): "):
             copy_files_restore(src_files, dest_paths, dry_run)
         else:
-<<<<<<< HEAD
-            print("Restore operation cancelled by user.")
-
-    return 0
-
-
-if __name__ == "__main__":
-    main()
-=======
-            print("Restore operation cancelled by user.")
->>>>>>> 670b15b2
+            print("Restore operation cancelled by user.")