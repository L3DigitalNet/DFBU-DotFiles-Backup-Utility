{
    // Python Configuration
    "python.defaultInterpreterPath": "${workspaceFolder}/.venv/bin/python",
    "python.analysis.typeCheckingMode": "strict",
    "python.analysis.autoImportCompletions": true,
    "python.analysis.diagnosticSeverityOverrides": {
        "reportUnusedImport": "warning",
        "reportUnusedVariable": "warning",
        "reportMissingTypeStubs": "none"
    },
    // Ruff Configuration (Linter & Formatter)
    "[python]": {
        "editor.defaultFormatter": "ms-python.black-formatter",
        "editor.formatOnSave": true,
        "editor.codeActionsOnSave": {
            "source.organizeImports": "explicit",
            "source.fixAll": "explicit"
        }
    },
    // Ruff Extension Settings
    "ruff.enable": true,
    "ruff.lint.enable": true,
    "ruff.importStrategy": "fromEnvironment",
    // File Associations
    "files.associations": {
        "*.toml": "toml"
    },
    // Editor Settings for Python
    "editor.rulers": [
        88
    ],
    "editor.tabSize": 4,
    "editor.insertSpaces": true,
    "editor.trimAutoWhitespace": true,
    "files.trimTrailingWhitespace": true,
    "files.insertFinalNewline": true,
    "files.trimFinalNewlines": true,
    // Test Configuration
    "python.testing.pytestEnabled": true,
    "python.testing.unittestEnabled": false,
    "python.testing.pytestArgs": [
        "tests",
        "-v"
    ],
    // File Exclusions
    "files.exclude": {
        "**/__pycache__": true,
        "**/.pytest_cache": true,
        "**/.ruff_cache": true,
        "**/.mypy_cache": true,
        "**/*.pyc": true,
        "**/*.pyo": true,
        "**/*.egg-info": true
    },
    // Search Exclusions
    "search.exclude": {
        "**/__pycache__": true,
        "**/.pytest_cache": true,
        "**/.ruff_cache": true,
        "**/.mypy_cache": true,
        "**/venv": true,
        "**/.venv": true
    },
<<<<<<< HEAD
    // Markdown Linting Configuration
=======
    // Markdownlint configuration
>>>>>>> 670b15b2
    "markdownlint.config": {
        "MD024": false
    }
}<|MERGE_RESOLUTION|>--- conflicted
+++ resolved
@@ -61,11 +61,7 @@
         "**/venv": true,
         "**/.venv": true
     },
-<<<<<<< HEAD
-    // Markdown Linting Configuration
-=======
     // Markdownlint configuration
->>>>>>> 670b15b2
     "markdownlint.config": {
         "MD024": false
     }
